--- conflicted
+++ resolved
@@ -5,6 +5,7 @@
 import AVKit
 import MapKit
 import WidgetKit
+import FoundationModels
 
 struct AddSessionView: View {
     @Environment(\.modelContext) private var modelContext
@@ -134,8 +135,6 @@
                             )
                             .focused($noteIsFocused)
                         
-<<<<<<< HEAD
-=======
                         if !note.isEmpty {
                             Group {
                                 if #available(iOS 26, *) {
@@ -169,7 +168,6 @@
                             .controlSize(.mini)
                         }
                         
->>>>>>> 84052315
                         if !suggestedTricks.isEmpty {
                             TrickSuggestionPickerView(
                                 suggestedTricks: $suggestedTricks,
@@ -259,17 +257,29 @@
                     }
                 }
                 ToolbarItemGroup(placement: .cancellationAction) {
+                    if #available(iOS 26.0, *) {
+                        Button(role: .cancel) {
+                            dismiss()
+                        }
+                    } else {
                         Button("Cancel") {
                             dismiss()
                         }
+                    }
                 }
                 ToolbarItemGroup(placement: .confirmationAction) {
+                    if #available(iOS 26.0, *) {
+                        Button(role: .confirm) {
+                            saveSession()
+                        }
+                    } else {
                         Button("Save") {
                             saveSession()
                         }
                         .fontWeight(.bold)
                         .sensoryFeedback(.success, trigger: isSaved)
                     }
+                }
             }
             .navigationTitle("New Session")
             .navigationBarTitleDisplayMode(.inline)
@@ -353,8 +363,6 @@
         return totalSeconds > 0 ? totalSeconds : nil
     }
     
-<<<<<<< HEAD
-=======
     @available(iOS 26, *)
     private func generateTrickSuggestions() async {
         isSuggestingTricks = true
@@ -455,7 +463,6 @@
         isSuggestingTricks = false
     }
     
->>>>>>> 84052315
     @MainActor
     private func performBasicTrickMatching() async {
         // Simple word-based matching as fallback
